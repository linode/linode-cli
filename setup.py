#!/usr/bin/env python3
import subprocess
from os import path

from setuptools import setup, find_packages

here = path.abspath(path.dirname(__file__))


# get the long description from the README.rst
with open(path.join(here, "README.rst"), encoding="utf-8") as f:
    long_description = f.read()


def get_baked_files():
    """
    A helper to retrieve the baked files included with this package.  This is
    to assist with building from source, where baked files may not be present
    on a fresh clone
    """
    data_files = []

    if path.isfile("linode-cli.sh"):
        data_files.append(("/etc/bash_completion.d", ["linode-cli.sh"]))

    return data_files


def get_version():
    """
    Uses the version file to calculate this package's version
    """
    return subprocess.check_output(["./version"]).decode("utf-8").rstrip()


def get_baked_version():
    """
    Attempts to read the version from the baked_version file
    """
    with open("./baked_version", "r", encoding="utf-8") as f:
        result = f.read()

    return result


def bake_version(v):
    """
    Writes the given version to the baked_version file
    """
    with open("./baked_version", "w", encoding="utf-8") as f:
        f.write(v)


# If there's already a baked version, use it rather than attempting
# to resolve the version from env.
# This is useful for installing from an SDist where the version
# cannot be dynamically resolved.
#
# NOTE: baked_version is deleted when running `make build` and `make install`,
# so it should always be recreated during the build process.
if path.isfile("baked_version"):
    version = get_baked_version()
else:
    # Otherwise, retrieve and bake the version as normal
    version = get_version()
    bake_version(version)

with open('requirements.txt') as f:
    requirements = f.read().splitlines()

setup(
    name="linode-cli",
    version=version,
    description="CLI for the Linode API",
    long_description=long_description,
    author="Linode",
    author_email="developers@linode.com",
    url="https://www.linode.com/docs/api/",
    packages=find_packages(include=['linodecli*']),
    license="BSD 3-Clause License",
<<<<<<< HEAD
    install_requires=requirements,
=======
    install_requires=[
        "terminaltables",
        "requests",
        "PyYAML",
        "packaging"
    ],
>>>>>>> 67982303
    entry_points={
        "console_scripts": [
            "linode-cli = linodecli:main",
            "linode = linodecli:main",
            "lin  = linodecli:main",
        ]
    },
    data_files=get_baked_files(),
    python_requires=">=3.6",
    include_package_data=True,
)<|MERGE_RESOLUTION|>--- conflicted
+++ resolved
@@ -78,16 +78,7 @@
     url="https://www.linode.com/docs/api/",
     packages=find_packages(include=['linodecli*']),
     license="BSD 3-Clause License",
-<<<<<<< HEAD
     install_requires=requirements,
-=======
-    install_requires=[
-        "terminaltables",
-        "requests",
-        "PyYAML",
-        "packaging"
-    ],
->>>>>>> 67982303
     entry_points={
         "console_scripts": [
             "linode-cli = linodecli:main",
