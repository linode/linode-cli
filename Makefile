--- conflicted
+++ resolved
@@ -77,10 +77,7 @@
 autoflake:
 	autoflake linodecli tests
 
-<<<<<<< HEAD
-=======
 .PHONY: format
->>>>>>> 33c928ee
 format: black isort autoflake
 
 @PHONEY: smoketest
