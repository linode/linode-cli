--- conflicted
+++ resolved
@@ -9,13 +9,7 @@
 
 .PHONY: build
 build: clean
-<<<<<<< HEAD
-#	python -m linodecli bake ${SPEC} --skip-config
 	python3 -m linodecli bake ${SPEC} --skip-config
-#	cp data-2 linodecli/
-=======
-	python3 -m linodecli bake ${SPEC} --skip-config
->>>>>>> be93592f
 	cp data-3 linodecli/
 	python3 setup.py bdist_wheel --universal
 
