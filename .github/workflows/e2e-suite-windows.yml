--- conflicted
+++ resolved
@@ -106,11 +106,7 @@
 
   apply-calico-rules:
     runs-on: ubuntu-latest
-<<<<<<< HEAD
-    needs: [integration_tests]
-=======
     needs: [integration-fork-windows]
->>>>>>> 507b743f
     if: ${{ success() || failure() }}
 
     steps:
@@ -136,11 +132,7 @@
 
   add-fw-to-remaining-instances:
     runs-on: ubuntu-latest
-<<<<<<< HEAD
-    needs: [integration_tests]
-=======
     needs: [integration-fork-windows]
->>>>>>> 507b743f
     if: ${{ success() || failure() }}
 
     steps:
