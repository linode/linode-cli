--- conflicted
+++ resolved
@@ -234,7 +234,7 @@
   process-upload-report:
     runs-on: ubuntu-latest
     needs: [integration_tests]
-    if: always() # && github.repository == 'linode/linode-cli' # Run even if integration tests fail and only on main repository
+    if: always() && github.repository == 'linode/linode-cli' # Run even if integration tests fail and only on main repository
     outputs:
       summary: ${{ steps.set-test-summary.outputs.summary }}
 
@@ -292,11 +292,7 @@
   notify-slack:
     runs-on: ubuntu-latest
     needs: [integration_tests, process-upload-report]
-<<<<<<< HEAD
-    if: ${{ (success() || failure()) }} #&& github.repository == 'linode/linode-cli' }} # Run even if integration tests fail and only on main repository
-=======
     if: ${{ (success() || failure()) && github.repository == 'linode/linode-cli' }} # Run even if integration tests fail and only on main repository
->>>>>>> 7ad1df41
 
     steps:
       - name: Notify Slack
