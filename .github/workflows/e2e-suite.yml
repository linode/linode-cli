--- conflicted
+++ resolved
@@ -53,11 +53,7 @@
       - name: Add additional information to XML report
         run: |
           filename=$(ls | grep -E '^[0-9]{12}_cli_test_report\.xml$') 
-<<<<<<< HEAD
-          python test_scripts/add_to_xml_test_report.py \
-=======
           python tod_scripts/add_to_xml_test_report.py \
->>>>>>> 59d4fb07
           --branch_name "${GITHUB_REF#refs/*/}" \
           --gha_run_id "$GITHUB_RUN_ID" \
           --gha_run_number "$GITHUB_RUN_NUMBER" \
@@ -66,11 +62,7 @@
       - name: Upload test results
         run: |
           filename=$(ls | grep -E '^[0-9]{12}_cli_test_report\.xml$')
-<<<<<<< HEAD
-          python3 test_scripts/test_report_upload_script.py "${filename}"
-=======
           python tod_scripts/test_report_upload_script.py "${filename}"
->>>>>>> 59d4fb07
         env:
           LINODE_CLI_OBJ_ACCESS_KEY: ${{ secrets.LINODE_CLI_OBJ_ACCESS_KEY }}
           LINODE_CLI_OBJ_SECRET_KEY: ${{ secrets.LINODE_CLI_OBJ_SECRET_KEY }}
