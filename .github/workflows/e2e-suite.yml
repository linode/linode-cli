name: Integration Tests

on:
  workflow_dispatch:
    inputs:
      use_minimal_test_account:
        description: 'Use minimal test account'
        required: false
        default: 'false'
      test_path:
        description: "The path from 'test/integration' to the target to be tested, e.g. 'cli'"
        required: false
      sha:
        description: 'The hash value of the commit.'
        required: false
        default: ''
<<<<<<< HEAD
      test_path:
        description: "The path from 'test/integration' to the target to be tested, e.g. 'cli'"
        required: false
      pull_request_number:
        description: 'The number of the PR.'
=======
      pull_request_number:
        description: 'The number of the PR. Ensure sha value is provided'
>>>>>>> 5499f934
        required: false
  push:
    branches:
      - main
      - dev
<<<<<<< HEAD
  pull_request:
=======
>>>>>>> 5499f934

jobs:
  integration-tests:
    name: Run integration tests on Ubuntu
    runs-on: ubuntu-latest
    if: github.event_name == 'workflow_dispatch' && inputs.sha != '' || github.event_name == 'push' || github.event_name == 'pull_request'
    steps:
      - name: Validate Test Path
        uses: actions-ecosystem/action-regex-match@v2
        id: validate-tests
        if: ${{ inputs.test_path != '' }}
        with:
          text: ${{ inputs.test_path }}
          regex: '[^a-z0-9-:.\/_]'  # Tests validation
          flags: gi

      - name: Checkout Repository with SHA
        if: ${{ inputs.sha != '' }}
        uses: actions/checkout@v4
        with:
          fetch-depth: 0
          submodules: 'recursive'
          ref: ${{ inputs.sha }}

      - name: Checkout Repository without SHA
        if: ${{ inputs.sha == '' }}
        uses: actions/checkout@v4
        with:
          fetch-depth: 0
          submodules: 'recursive'

      - name: Get the hash value of the latest commit from the PR branch
        uses: octokit/graphql-action@v2.x
        id: commit-hash
        if: ${{ inputs.pull_request_number != '' }}
        with:
          query: |
            query PRHeadCommitHash($owner: String!, $repo: String!, $pr_num: Int!) {
              repository(owner:$owner, name:$repo) {
                pullRequest(number: $pr_num) {
                  headRef {
                    target {
                      ... on Commit {
                        oid
                      }
                    }
                  }
                }
              }
            }
          owner: ${{ github.event.repository.owner.login }}
          repo: ${{ github.event.repository.name }}
          pr_num: ${{ fromJSON(inputs.pull_request_number) }}
        env:
          GITHUB_TOKEN: ${{ secrets.GITHUB_TOKEN }}

      - name: Update system packages
        run: sudo apt-get update -y

      - name: Setup Python
        uses: actions/setup-python@v4
        with:
          python-version: '3.x'

      - name: Install Python dependencies and update cert
        run: |
          pip install wheel boto3 && \
          pip install certifi -U && \
          pip install .[obj,dev]

      - name: Download kubectl and calicoctl for LKE clusters
        run: |
          curl -LO "https://storage.googleapis.com/kubernetes-release/release/$(curl -s https://storage.googleapis.com/kubernetes-release/release/stable.txt)/bin/linux/amd64/kubectl"
          curl -LO "https://github.com/projectcalico/calico/releases/download/v3.25.0/calicoctl-linux-amd64"
          chmod +x calicoctl-linux-amd64 kubectl
          mv calicoctl-linux-amd64 /usr/local/bin/calicoctl
          mv kubectl /usr/local/bin/kubectl

      - name: Install Package
        run: make install
        env:
          GITHUB_TOKEN: ${{ secrets.GITHUB_TOKEN }}

      - name: Set LINODE_CLI_TOKEN
        run: |
          echo "LINODE_CLI_TOKEN=${{ secrets[inputs.use_minimal_test_account == 'true' && 'MINIMAL_LINODE_TOKEN' || 'LINODE_TOKEN'] }}" >> $GITHUB_ENV

      - name: Run the integration test suite
        run: |
          timestamp=$(date +'%Y%m%d%H%M')
          report_filename="${timestamp}_cli_test_report.xml"
          make testint TEST_ARGS="--junitxml=${report_filename}"
        if: ${{ steps.validate-tests.outputs.match == '' || inputs.test_path == '' }}
        env:
          LINODE_CLI_TOKEN: ${{ env.LINODE_CLI_TOKEN }}

      - name: Apply Calico Rules to LKE
        if: always()
        run: |
          cd scripts && ./lke_calico_rules_e2e.sh
        env:
          LINODE_TOKEN: ${{ env.LINODE_CLI_TOKEN }}

      - name: Upload test results
        if: always()
        run: |
          filename=$(ls | grep -E '^[0-9]{12}_cli_test_report\.xml$')
          python3 e2e_scripts/tod_scripts/xml_to_obj_storage/scripts/add_gha_info_to_xml.py \
          --branch_name "${GITHUB_REF#refs/*/}" \
          --gha_run_id "$GITHUB_RUN_ID" \
          --gha_run_number "$GITHUB_RUN_NUMBER" \
          --xmlfile "${filename}"
          sync
          python3 e2e_scripts/tod_scripts/xml_to_obj_storage/scripts/xml_to_obj.py "${filename}"
        env:
          LINODE_CLI_OBJ_ACCESS_KEY: ${{ secrets.LINODE_CLI_OBJ_ACCESS_KEY }}
          LINODE_CLI_OBJ_SECRET_KEY: ${{ secrets.LINODE_CLI_OBJ_SECRET_KEY }}

      - name: Update PR Check Run
        uses: actions/github-script@v6
        id: update-check-run
        if: ${{ inputs.pull_request_number != '' && fromJson(steps.commit-hash.outputs.data).repository.pullRequest.headRef.target.oid == inputs.sha }}
        env:
          number: ${{ inputs.pull_request_number }}
          job: ${{ github.job }}
          conclusion: ${{ job.status }}
        with:
          github-token: ${{ secrets.GITHUB_TOKEN }}
          script: |
            const { data: pull } = await github.rest.pulls.get({
              ...context.repo,
              pull_number: process.env.number
            });
            const ref = pull.head.sha;
            const { data: checks } = await github.rest.checks.listForRef({
              ...context.repo,
              ref
            });
            const check = checks.check_runs.filter(c => c.name === process.env.job);
            const { data: result } = await github.rest.checks.update({
              ...context.repo,
              check_run_id: check[0].id,
              status: 'completed',
              conclusion: process.env.conclusion
            });
            return result;<|MERGE_RESOLUTION|>--- conflicted
+++ resolved
@@ -14,25 +14,13 @@
         description: 'The hash value of the commit.'
         required: false
         default: ''
-<<<<<<< HEAD
-      test_path:
-        description: "The path from 'test/integration' to the target to be tested, e.g. 'cli'"
-        required: false
-      pull_request_number:
-        description: 'The number of the PR.'
-=======
       pull_request_number:
         description: 'The number of the PR. Ensure sha value is provided'
->>>>>>> 5499f934
         required: false
   push:
     branches:
       - main
       - dev
-<<<<<<< HEAD
-  pull_request:
-=======
->>>>>>> 5499f934
 
 jobs:
   integration-tests:
