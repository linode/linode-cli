--- conflicted
+++ resolved
@@ -3,14 +3,10 @@
 Argument parser for the linode CLI
 """
 
+import os
 import argparse
 import sys
-<<<<<<< HEAD
-from sys import argv, stderr, version_info
-=======
-from importlib import import_module
 from sys import argv
->>>>>>> e377f261
 
 import pkg_resources
 from terminaltables import SingleTable
@@ -23,11 +19,8 @@
     help_with_ops, action_help, bake_command
 )
 from .completion import bake_completions, get_completions
-from .configuration import ENV_TOKEN_NAME
 from .helpers import handle_url_overrides
-from .operation import CLIArg, CLIOperation, URLParam
 from .output import OutputMode
-from .response import ModelAttr, ResponseModel
 
 # this might not be installed at the time of building
 try:
@@ -47,13 +40,7 @@
 
 cli = CLI(VERSION, handle_url_overrides(BASE_URL), skip_config=skip_config)
 
-<<<<<<< HEAD
 def main(): #pylint: disable=too-many-branches,too-many-statements
-=======
-
-def main():  # pylint: disable=too-many-locals,too-many-branches,too-many-statements
-    # TODO: major refactor function is too long
->>>>>>> e377f261
     """
     Handle incoming command arguments
     """
@@ -92,10 +79,6 @@
     cli.output_handler.suppress_warnings = parsed.suppress_warnings
     cli.output_handler.disable_truncation = parsed.no_truncation
 
-<<<<<<< HEAD
-    # if they are acting as a non-default user, set it up early
-=======
->>>>>>> e377f261
     if parsed.as_user and not skip_config:
         cli.config.set_user(parsed.as_user)
 
