--- conflicted
+++ resolved
@@ -2,19 +2,43 @@
 This module is responsible for handling HTTP requests to the Linode API.
 """
 
+import itertools
 import json
 import sys
 from sys import version_info
-from typing import Optional
+from typing import Optional, Iterable, List
 
 import requests
 from packaging import version
-<<<<<<< HEAD
+from requests import Response
+from .baked.operation import OpenAPIOperation
 from .helpers import handle_url_overrides
-=======
-from requests import Response
->>>>>>> 4cdacf84
-
+
+
+def get_all_pages(ctx, operation: OpenAPIOperation, args: List[str]):
+    """
+    Receive all pages of a resource from multiple
+    API responses then merge into one page.
+    """
+
+    ctx.page_size = 500
+    ctx.page = 1
+    result = do_request(ctx, operation, args).json()
+
+    total_pages = result.get("pages")
+
+    if total_pages and total_pages > 1:
+        pages_needed = range(2, total_pages + 1)
+
+        result = _merge_results_data(
+            itertools.chain(
+                (result,),
+                _get_all_pages_results_generator(
+                    ctx, operation, args, pages_needed
+                ),
+            )
+        )
+    return result
 
 def do_request(
     ctx,
@@ -69,6 +93,34 @@
 
     return result
 
+@staticmethod
+def _merge_results_data(results: Iterable[dict]):
+    """Merge multiple json response into one"""
+
+    iterator = iter(results)
+    merged_result = next(iterator, None)
+    if not merged_result:
+        return None
+
+    if "pages" in merged_result:
+        merged_result["pages"] = 1
+    if "page" in merged_result:
+        merged_result["page"] = 1
+    if "data" in merged_result:
+        merged_result["data"] += list(
+            itertools.chain.from_iterable(r["data"] for r in iterator)
+        )
+    return merged_result
+
+def _get_all_pages_results_generator(
+    ctx,
+    operation: OpenAPIOperation,
+    args: List[str],
+    pages_needed: Iterable[int],
+):
+    for p in pages_needed:
+        ctx.page = p
+        yield do_request(ctx, operation, args).json()
 
 def _build_filter_header(
     operation, parsed_args, filter_header=None
@@ -232,7 +284,7 @@
 
         if new_version_exists:
             print(
-                f"!!!!!!!!!!!!!!!!!!!The API responded with version {spec_version}, which is newer than "
+                f"!!!!!!!!!!!!!!The API responded with version {spec_version}, which is newer than "
                 f"the CLI's version of {ctx.spec_version}.  Please update the CLI to get "
                 "access to the newest features.  You can update with a "
                 "simple `pip3 install --upgrade linode-cli`",
