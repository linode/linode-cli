"""
This module is responsible for handling HTTP requests to the Linode API.
"""

import itertools
import json
import sys
from sys import version_info
from typing import Iterable, List, Optional

import requests
from packaging import version
from requests import Response

from linodecli.helpers import API_CA_PATH

from .baked.operation import OpenAPIOperation
from .helpers import handle_url_overrides


def get_all_pages(ctx, operation: OpenAPIOperation, args: List[str]):
    """
    Receive all pages of a resource from multiple
    API responses then merge into one page.

    :param ctx: The main CLI object
    """

    ctx.page_size = 500
    ctx.page = 1
    result = do_request(ctx, operation, args).json()

    total_pages = result.get("pages")

    if total_pages and total_pages > 1:
        pages_needed = range(2, total_pages + 1)

        result = _merge_results_data(
            itertools.chain(
                (result,),
                _generate_all_pages_results(ctx, operation, args, pages_needed),
            )
        )
    return result


def do_request(
    ctx,
    operation,
    args,
    filter_header=None,
    skip_error_handling=False,
) -> (
    Response
):  # pylint: disable=too-many-locals,too-many-branches,too-many-statements
    """
    Makes a request to an operation's URL and returns the resulting JSON, or
    prints and error if a non-200 comes back

    :param ctx: The main CLI object
    """
    # TODO: Revisit using pre-built calls from OpenAPI
    method = getattr(requests, operation.method)
    headers = {
        "Authorization": f"Bearer {ctx.config.get_token()}",
        "Content-Type": "application/json",
        "User-Agent": (
            f"linode-cli:{ctx.version} "
            f"python/{version_info[0]}.{version_info[1]}.{version_info[2]}"
        ),
    }

    parsed_args = operation.parse_args(args)

    url = _build_request_url(ctx, operation, parsed_args)

    body = _build_request_body(ctx, operation, parsed_args)

    filter_header = _build_filter_header(
        operation, parsed_args, filter_header=filter_header
    )
    if filter_header is not None:
        headers["X-Filter"] = filter_header

    # Print response debug info is requested
    if ctx.debug_request:
        _print_request_debug_info(method, url, headers, body)

    result = method(url, headers=headers, data=body, verify=API_CA_PATH)

    # Print response debug info is requested
    if ctx.debug_request:
        _print_response_debug_info(result)

    _attempt_warn_old_version(ctx, result)

    if not 199 < result.status_code < 399 and not skip_error_handling:
        _handle_error(ctx, result)

    return result


def _merge_results_data(results: Iterable[dict]):
    """Merge multiple json response into one"""

    iterator = iter(results)
    merged_result = next(iterator, None)
    if not merged_result:
        return None

    if "pages" in merged_result:
        merged_result["pages"] = 1
    if "page" in merged_result:
        merged_result["page"] = 1
    if "data" in merged_result:
        merged_result["data"] += list(
            itertools.chain.from_iterable(r["data"] for r in iterator)
        )
    return merged_result


def _generate_all_pages_results(
    ctx,
    operation: OpenAPIOperation,
    args: List[str],
    pages_needed: Iterable[int],
):
    """
    :param ctx: The main CLI object
    """
    for p in pages_needed:
        ctx.page = p
        yield do_request(ctx, operation, args).json()


def _build_filter_header(
    operation, parsed_args, filter_header=None
) -> Optional[str]:
    if operation.method != "get":
        # Non-GET operations don't support filters
        return None

    if filter_header is not None:
        return json.dumps(filter_header)

    parsed_args_dict = vars(parsed_args)

    # remove URL parameters
    for p in operation.params:
        if p.name in parsed_args_dict:
            del parsed_args_dict[p.name]

    # check for order_by and order
    order_by = parsed_args_dict.pop("order_by")
    order = parsed_args_dict.pop("order") or "asc"

    # The "+and" list to be used in the filter header
    filter_list = []

    for k, v in parsed_args_dict.items():
        if v is None:
            continue

        # If this is a list, flatten it out
        new_filters = [{k: j} for j in v] if isinstance(v, list) else [{k: v}]
        filter_list.extend(new_filters)

<<<<<<< HEAD
    result = {}
    if len(filter_list) > 0:
        result["+and"] = filter_list
    if order_by is not None:
        result["+order_by"] = order_by
        result["+order"] = order
    return json.dumps(result) if len(result) > 0 else None
=======
    if len(filter_list) < 1:
        return None

    return json.dumps(
        # Only use +and if there are multiple attributes to filter on
        {"+and": filter_list}
        if len(filter_list) > 1
        else filter_list[0]
    )
>>>>>>> 972c068b


def _build_request_url(ctx, operation, parsed_args) -> str:
    target_server = handle_url_overrides(
        operation.url_base,
        host=ctx.config.get_value("api_host"),
        version=ctx.config.get_value("api_version"),
        scheme=ctx.config.get_value("api_scheme"),
    )

    result = f"{target_server}{operation.url_path}".format(**vars(parsed_args))

    if operation.method == "get":
        result += f"?page={ctx.page}&page_size={ctx.page_size}"

    return result


def _build_request_body(ctx, operation, parsed_args) -> Optional[str]:
    if operation.method == "get":
        # Get operations don't have a body
        return None

    # Merge defaults into body if applicable
    if ctx.defaults:
        parsed_args = ctx.config.update(
            parsed_args, operation.allowed_defaults, operation.action
        )

    to_json = {k: v for k, v in vars(parsed_args).items() if v is not None}

    expanded_json = {}

    # expand paths
    for k, v in to_json.items():
        cur = expanded_json
        for part in k.split(".")[:-1]:
            if part not in cur:
                cur[part] = {}
            cur = cur[part]
        cur[k.split(".")[-1]] = v

    return json.dumps(expanded_json)


def _print_request_debug_info(method, url, headers, body):
    """
    Prints debug info for an HTTP request
    """
    print(f"> {method.__name__.upper()} {url}", file=sys.stderr)
    for k, v in headers.items():
        print(f"> {k}: {v}", file=sys.stderr)
    print("> Body:", file=sys.stderr)
    print(">  ", body or "", file=sys.stderr)
    print("> ", file=sys.stderr)


def _print_response_debug_info(response):
    """
    Prints debug info for a response from requests
    """
    # these come back as ints, convert to HTTP version
    http_version = response.raw.version / 10

    print(
        f"< HTTP/{http_version:.1f} {response.status_code} {response.reason}",
        file=sys.stderr,
    )
    for k, v in response.headers.items():
        print(f"< {k}: {v}", file=sys.stderr)
    print("< ", file=sys.stderr)


def _attempt_warn_old_version(ctx, result):
    if ctx.suppress_warnings:
        return

    api_version_higher = False

    if "X-Spec-Version" in result.headers:
        spec_version = result.headers.get("X-Spec-Version")

        try:
            # Parse the spec versions from the API and local CLI.
            spec_version_parsed = version.parse(spec_version)
            current_version_parsed = version.parse(ctx.spec_version)

            # Get only the Major/Minor version of the API Spec and CLI Spec,
            # ignore patch version differences
            spec_major_minor_version = (
                f"{spec_version_parsed.major}.{spec_version_parsed.minor}"
            )
            current_major_minor_version = (
                f"{current_version_parsed.major}.{current_version_parsed.minor}"
            )
        except ValueError:
            # If versions are non-standard like, "DEVELOPMENT" use them and don't complain.
            spec_major_minor_version = spec_version
            current_major_minor_version = ctx.spec_version

        try:
            if version.parse(spec_major_minor_version) > version.parse(
                current_major_minor_version
            ):
                api_version_higher = True
        except:
            # if this comparison or parsing failed, still process output
            print(
                f"Parsing failed when comparing local version {ctx.spec_version} with  "
                f"server version {spec_version}.  If this problem persists, please open a "
                "ticket with `linode-cli support ticket-create`",
                file=sys.stderr,
            )

    if api_version_higher:
        # check to see if there is, in fact, a version to upgrade to.  If not, don't
        # suggest an upgrade (since there's no package anyway)
        new_version_exists = False

        try:
            # do this all in a try block since it must _never_ prevent the CLI
            # from showing command output
            pypi_response = requests.get(
                "https://pypi.org/pypi/linode-cli/json", timeout=1  # seconds
            )

            if pypi_response.status_code == 200:
                # we got data back
                pypi_version = pypi_response.json()["info"]["version"]

                # no need to be fancy; these should always be valid versions
                if version.parse(pypi_version) > version.parse(ctx.version):
                    new_version_exists = True
        except:
            # I know, but if anything happens here the end user should still
            # be able to see the command output
            print(
                "Unable to determine if a new linode-cli package is available "
                "in pypi.  If this message persists, open a ticket or invoke "
                "with --suppress-warnings",
                file=sys.stderr,
            )

        if new_version_exists:
            print(
                f"The API responded with version {spec_version}, which is newer than "
                f"the CLI's version of {ctx.spec_version}.  Please update the CLI to get "
                "access to the newest features.  You can update with a "
                "simple `pip3 install --upgrade linode-cli`",
                file=sys.stderr,
            )


def _handle_error(ctx, response):
    """
    Given an error message, properly displays the error to the user and exits.
    """
    print(f"Request failed: {response.status_code}", file=sys.stderr)

    resp_json = response.json()

    if "errors" in resp_json:
        data = [
            [error.get("field") or "", error.get("reason")]
            for error in resp_json["errors"]
        ]
        ctx.output_handler.print(
            None,
            data,
            title="errors",
            to=sys.stderr,
            columns=["field", "reason"],
        )
    sys.exit(1)<|MERGE_RESOLUTION|>--- conflicted
+++ resolved
@@ -165,25 +165,16 @@
         new_filters = [{k: j} for j in v] if isinstance(v, list) else [{k: v}]
         filter_list.extend(new_filters)
 
-<<<<<<< HEAD
     result = {}
     if len(filter_list) > 0:
+      if len(filter_list) == 1:
+        result = filter_list[0]
+      else:
         result["+and"] = filter_list
     if order_by is not None:
         result["+order_by"] = order_by
         result["+order"] = order
     return json.dumps(result) if len(result) > 0 else None
-=======
-    if len(filter_list) < 1:
-        return None
-
-    return json.dumps(
-        # Only use +and if there are multiple attributes to filter on
-        {"+and": filter_list}
-        if len(filter_list) > 1
-        else filter_list[0]
-    )
->>>>>>> 972c068b
 
 
 def _build_request_url(ctx, operation, parsed_args) -> str:
