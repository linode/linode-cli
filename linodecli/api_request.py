--- conflicted
+++ resolved
@@ -12,9 +12,9 @@
 from packaging import version
 from requests import Response
 
-<<<<<<< HEAD
 from .baked.operation import OpenAPIOperation
 from .helpers import handle_url_overrides
+from linodecli.helpers import API_CA_PATH
 
 
 def get_all_pages(ctx, operation: OpenAPIOperation, args: List[str]):
@@ -43,10 +43,6 @@
             )
         )
     return result
-=======
-from linodecli.helpers import API_CA_PATH
->>>>>>> 7c9e5495
-
 
 def do_request(
     ctx,
