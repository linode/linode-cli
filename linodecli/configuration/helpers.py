"""
General helper functions for configuraiton
"""

import os
import webbrowser

from .auth import _do_get_request

try:
    # python3
    import configparser
except ImportError:
    # python2
    import ConfigParser as configparser

LEGACY_CONFIG_NAME = ".linode-cli"
LEGACY_CONFIG_DIR = os.path.expanduser("~")

CONFIG_NAME = "linode-cli"
CONFIG_DIR = os.environ.get(
    "XDG_CONFIG_HOME", f"{os.path.expanduser('~')}/.config"
)


# this is a list of browser that _should_ work for web-based auth.  This is mostly
# intended to exclude lynx and other terminal browsers which could be opened, but
# won't work.
KNOWN_GOOD_BROWSERS = {
    "chrome",
    "firefox",
    "mozilla",
    "netscape",
    "opera",
    "safari",
    "chromium",
    "chromium-browser",
    "epiphany",
}

def _get_config_path():
    """
    Returns the path to the config file.
    """
    path = f"{LEGACY_CONFIG_DIR}/{LEGACY_CONFIG_NAME}"
    if os.path.exists(path):
        return path

    return f"{CONFIG_DIR}/{CONFIG_NAME}"


def _get_config(load=True):
    """
    Returns a new ConfigParser object that represents the CLI's configuration.
    If load is false, we won't load the config from disk.

    :param load: If True, load the config from the default path.  Otherwise,
                    don't (and just return an empty ConfigParser)
    :type load: bool
    """
    conf = configparser.ConfigParser()

    if load:
        conf.read(_get_config_path())

    return conf

<<<<<<< HEAD
def _check_browsers():
    # let's see if we _can_ use web
    try:
        webbrowser.get()
    except webbrowser.Error:
        # there are no browsers installed
        return False

    # pylint: disable-next=protected-access
    if not KNOWN_GOOD_BROWSERS.intersection(webbrowser._tryorder):
        print("""
This tool defaults to web-based authentication,
however no known-working browsers were found.""")
        while True:
            r = input("Try it anyway? [y/N]: ")
            if r.lower() in "yn ":
                return r.lower() == "y"
    return True
=======
>>>>>>> ca8082dc

def _default_thing_input(
    ask, things, prompt, error, optional=True
):  # pylint: disable=too-many-arguments
    """
    Requests the user choose from a list of things with the given prompt and
    error if they choose something invalid.  If optional, the user may hit
    enter to not configure this option.
    """
    print(f"\n{ask}  Choices are:")
    for ind, thing in enumerate(things):
        print(f" {ind + 1} - {thing}")
    print()

    ret = ""
    while True:
        choice = input(prompt)

        if choice:
            try:
                choice = int(choice)
                choice = things[choice - 1]
            except:
                pass

            if choice in list(things):
                ret = choice
                break
            print(error)
        else:
            if optional:
                break
            print(error)
    return ret


def _handle_no_default_user(self):
    """
    Handle the case that there is no default user in the config
    """
    users = [c for c in self.config.sections() if c != "DEFAULT"]

    if len(users) == 1:
        # only one user configured - they're the default
        self.config.set("DEFAULT", "default-user", users[0])
        self.write_config()
        return

    if len(users) == 0:
        # config is new or _really_ old
        token = self.config.get("DEFAULT", "token")

        if token is not None:
            # there's a token in the config - configure that user
            u = _do_get_request(
                self.base_url, "/profile", token=token, exit_on_error=False
            )

            if "errors" in u:
                # this token was bad - reconfigure
                self.configure()
                return

            # setup config for this user
            username = u["username"]

            self.config.set("DEFAULT", "default-user", username)
            self.config.add_section(username)
            self.config.set(username, "token", token)
            self.config.set(
                username, "region", self.config.get("DEFAULT", "region")
            )
            self.config.set(
                username, "type", self.config.get("DEFAULT", "type")
            )
            self.config.set(
                username, "image", self.config.get("DEFAULT", "image")
            )
            self.config.set(
                username,
                "authorized_keys",
                self.config.get("DEFAULT", "authorized_keys"),
            )

            self.write_config()
        else:
            # got nothin', reconfigure
            self.configure()

        # this should be handled
        return

    # more than one user - prompt for the default
    print("Please choose the active user.  Configured users are:")
    for u in users:
        print(f" {u}")
    print()

    while True:
        username = input("Active user: ")

        if username in users:
            self.config.set("DEFAULT", "default-user", username)
            self.write_config()
            return
        print(f"No user {username}")<|MERGE_RESOLUTION|>--- conflicted
+++ resolved
@@ -65,7 +65,6 @@
 
     return conf
 
-<<<<<<< HEAD
 def _check_browsers():
     # let's see if we _can_ use web
     try:
@@ -84,8 +83,6 @@
             if r.lower() in "yn ":
                 return r.lower() == "y"
     return True
-=======
->>>>>>> ca8082dc
 
 def _default_thing_input(
     ask, things, prompt, error, optional=True
@@ -120,7 +117,6 @@
                 break
             print(error)
     return ret
-
 
 def _handle_no_default_user(self):
     """
