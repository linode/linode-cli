# plugin support

The Linode CLI supports embedded plugins, features that are hard-coded (instead
of generated as the rest of the CLI is) but are accessible directly through the
CLI as other features are.  All plugins are found in this directory.

## Creating a Plugin

To create a plugin, simply drop a new python file into this directory.  The
plugin must meet the following conditions:

 * Its name must be unique, both with the other plugins and with all commands
   offered through the generated CLI
 * Its name must not contain special characters, and should be easily enter able
   on the command line
 * It must support a `--help` command as all other CLI commands do.


## The Plugin Interface

All plugins are individual python files that reside in this directory.  Plugins
must have one function, `call`, that matches the following signature:

```
def call(args, context):
    """
    This is the function used to invoke the plugin.  It will receive the remainder
    of sys.argv after the plugin's name, and a context of user defaults and config
    settings.
    """
```

### The PluginContext

The `PluginContext` class, passed as `context` to the `call` function, includes
all information the plugin is given during invocation.  This includes the following:

 * `token` - The Personal Access Token registered with the CLI to make requests
 * `client` - The CLI Client object that can make authenticated requests on behalf
    of the acting user.  This is preferrable to using `requests` or another library
    directly (see below).

#### CLI Client

The CLI Client provided as `context.client` can make authenticated API calls on
behalf of the user using the provided `call_operation` method.  This method is
invoked with a command and an action, and executes the given CLI command as if
it were entered into the command line, returning the resulting status code and
JSON data.

## Development

<<<<<<< HEAD
 - [ ] Test/handle unconfigured invocations
 - [ ] Finish statuspage plugin
 - [ ] Clean up documentation
=======
To develop a plugin, simply create a python source file in this directory that
has a `call` function as described above.  To test, simply build the CLI as
normal (via `make install`) or simply by running `./setup.py install` in the
root directory of the project (this installs the code without generating new
baked data, and will only work if you've installed the CLI via `make install`
at least once, however it's a lot faster).

### Examples

This directory contains two example plugins, `echo.py.example` and
`regionstats.py.example`.  To run these, simply remove the `.example` at the end
of the file and build the CLI as described above.
>>>>>>> d23872ff
<|MERGE_RESOLUTION|>--- conflicted
+++ resolved
@@ -1,4 +1,4 @@
-# plugin support
+# Plugin support
 
 The Linode CLI supports embedded plugins, features that are hard-coded (instead
 of generated as the rest of the CLI is) but are accessible directly through the
@@ -50,11 +50,6 @@
 
 ## Development
 
-<<<<<<< HEAD
- - [ ] Test/handle unconfigured invocations
- - [ ] Finish statuspage plugin
- - [ ] Clean up documentation
-=======
 To develop a plugin, simply create a python source file in this directory that
 has a `call` function as described above.  To test, simply build the CLI as
 normal (via `make install`) or simply by running `./setup.py install` in the
@@ -66,5 +61,4 @@
 
 This directory contains two example plugins, `echo.py.example` and
 `regionstats.py.example`.  To run these, simply remove the `.example` at the end
-of the file and build the CLI as described above.
->>>>>>> d23872ff
+of the file and build the CLI as described above.