--- conflicted
+++ resolved
@@ -72,18 +72,18 @@
         help="The username to execute this command as.  This user must "
         "be configured.",
     )
-
+    
     parser.add_argument(
-<<<<<<< HEAD
-        "--all-rows",
-        action="store_true",
-        help="Output all possible rows in the results with pagination",
-=======
         "--suppress-warnings",
         action="store_true",
         help="Suppress warnings that are intended for human users. "
         "This is useful for scripting the CLI's behavior.",
->>>>>>> 7bdf7300
+    )
+
+    parser.add_argument(
+        "--all-rows",
+        action="store_true",
+        help="Output all possible rows in the results with pagination",
     )
 
     return parser
