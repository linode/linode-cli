import json

import pytest

from tests.integration.helpers import (
    BASE_CMDS,
    assert_headers_in_lines,
    exec_test_command,
)


def test_account_transfer():
    res = exec_test_command(
        BASE_CMDS["account"] + ["transfer", "--text", "--delimiter=,"]
    )
    lines = res.splitlines()

    headers = ["billable", "quota", "used"]
    assert_headers_in_lines(headers, lines)


def test_available_service():
    res = exec_test_command(
        BASE_CMDS["account"] + ["get-availability", "--text", "--delimiter=,"]
    )
    lines = res.splitlines()

    headers = ["region", "unavailable"]
    assert_headers_in_lines(headers, lines)


def test_region_availability():
    res = exec_test_command(
        BASE_CMDS["account"]
        + ["get-account-availability", "us-east", "--text", "--delimiter=,"]
    )
    lines = res.splitlines()

    headers = ["region", "unavailable"]
    assert_headers_in_lines(headers, lines)


def test_event_list():
    res = exec_test_command(
        ["linode-cli", "events", "list", "--text", "--delimiter=,"]
    )
    lines = res.splitlines()
    headers = ["entity.label", "username"]
    assert_headers_in_lines(headers, lines)


@pytest.fixture
def get_event_id():
    event_id = exec_test_command(
        [
            "linode-cli",
            "events",
            "list",
            "--text",
            "--no-headers",
            "--delimiter",
            ",",
            "--format",
            "id",
        ]
    ).splitlines()
    first_id = event_id[0].split(",")[0]
    yield first_id


def test_event_view(get_event_id):
    event_id = get_event_id
    res = exec_test_command(
        [
            "linode-cli",
            "events",
            "view",
            event_id,
            "--text",
            "--delimiter=,",
        ]
    )
    lines = res.splitlines()

    headers = ["id", "action"]
    assert_headers_in_lines(headers, lines)


def test_event_read(get_event_id):
    event_id = get_event_id
    process = exec_test_command(
        [
            "linode-cli",
            "events",
            "mark-read",
            event_id,
            "--text",
            "--delimiter=,",
        ]
    )


def test_event_seen(get_event_id):
    event_id = get_event_id
    process = exec_test_command(
        [
            "linode-cli",
            "events",
            "mark-seen",
            event_id,
            "--text",
            "--delimiter=,",
        ]
    )


def test_account_invoice_list():
    res = exec_test_command(
        BASE_CMDS["account"] + ["invoices-list", "--text", "--delimiter=,"]
    )
    lines = res.splitlines()
    headers = ["billing_source", "tax", "subtotal"]
    assert_headers_in_lines(headers, lines)


@pytest.fixture
def get_invoice_id():
    invoice_id = exec_test_command(
        BASE_CMDS["account"]
        + [
            "invoices-list",
            "--text",
            "--no-headers",
            "--delimiter",
            ",",
            "--format",
            "id",
        ]
    ).splitlines()
    first_id = invoice_id[0]
    yield first_id


def test_account_invoice_view(get_invoice_id):
    invoice_id = get_invoice_id
    res = exec_test_command(
        BASE_CMDS["account"]
        + ["invoice-view", invoice_id, "--text", "--delimiter=,"]
    )
    lines = res.splitlines()

    headers = ["billing_source", "tax", "subtotal"]
    assert_headers_in_lines(headers, lines)


def test_account_invoice_items(get_invoice_id):
    invoice_id = get_invoice_id
    res = exec_test_command(
        BASE_CMDS["account"]
        + ["invoice-items", invoice_id, "--text", "--delimiter=,"]
    )
    lines = res.splitlines()

    headers = ["label", "from", "to"]
    assert_headers_in_lines(headers, lines)


def test_account_logins_list():
    res = exec_test_command(
        BASE_CMDS["account"] + ["logins-list", "--text", "--delimiter=,"]
    )
    lines = res.splitlines()
    headers = ["ip", "username", "status"]
    assert_headers_in_lines(headers, lines)


@pytest.fixture
def get_login_id():
    login_id = exec_test_command(
        BASE_CMDS["account"]
        + [
            "logins-list",
            "--text",
            "--no-headers",
            "--delimiter",
            ",",
            "--format",
            "id",
        ]
    ).splitlines()
    first_id = login_id[0]
    yield first_id


def test_account_login_view(get_login_id):
    login_id = get_login_id
    res = exec_test_command(
        BASE_CMDS["account"]
        + ["login-view", login_id, "--text", "--delimiter=,"]
    )
    lines = res.splitlines()

    headers = ["ip", "username", "status"]
    assert_headers_in_lines(headers, lines)


@pytest.fixture
def test_account_setting_view():
<<<<<<< HEAD
    expected_headers = [
        "longview_subscription",
        "network_helper",
        "interfaces_for_new_linodes",
    ]

    settings_text = (
        exec_test_command(BASE_CMD + ["settings", "--text", "--delimiter=,"])
        .stdout.decode()
        .strip()
    )
    lines = settings_text.splitlines()
    headers = lines[0].split(",")

    for expected in expected_headers:
        assert (
            expected in headers
        ), f"Expected header '{expected}' not found in CLI output"

    # Fetch current interfaces setting
    settings_json = exec_test_command(
        BASE_CMD + ["settings", "--json"]
    ).stdout.decode()
    original_value = json.loads(settings_json)[0]["interfaces_for_new_linodes"]

    yield original_value

    # Restore original setting after test
    exec_test_command(
        BASE_CMD
        + [
            "settings-update",
            "--interfaces_for_new_linodes",
            original_value,
        ]
=======
    res = exec_test_command(
        BASE_CMDS["account"] + ["settings", "--text", "--delimiter=,"]
>>>>>>> 35d38353
    )


def test_update_interfaces_setting(test_account_setting_view):
    original_value = test_account_setting_view

    # Define valid values different from the original
    valid_options = [
        "legacy_config_only",
        "legacy_config_default_but_linode_allowed",
        "linode_default_but_legacy_config_allowed",
        "linode_only",
    ]

    # Select a different value for testing
    new_value = next(val for val in valid_options if val != original_value)

    # Update the setting
    exec_test_command(
        BASE_CMD
        + [
            "settings-update",
            "--interfaces_for_new_linodes",
            new_value,
        ]
    )

    # Verify the setting was updated
    updated_json = exec_test_command(
        BASE_CMD + ["settings", "--json"]
    ).stdout.decode()
    updated_value = json.loads(updated_json)[0]["interfaces_for_new_linodes"]

    assert (
        updated_value == new_value
    ), f"Expected {new_value}, got {updated_value}"


def test_user_list():
    res = exec_test_command(
        ["linode-cli", "users", "list", "--text", "--delimiter=,"]
    )
    lines = res.splitlines()
    headers = ["email", "username"]
    assert_headers_in_lines(headers, lines)


@pytest.fixture
def username():
    user_id = exec_test_command(
        [
            "linode-cli",
            "users",
            "list",
            "--text",
            "--no-headers",
            "--delimiter",
            ",",
            "--format",
            "username",
        ]
    ).splitlines()
    first_id = user_id[0].split(",")[0]
    yield first_id


def test_user_view(username: str):
    res = exec_test_command(
        ["linode-cli", "users", "view", username, "--text", "--delimiter=,"]
    )
    lines = res.splitlines()

    headers = ["email", "username"]
    assert_headers_in_lines(headers, lines)


def test_payment_method_list():
    res = exec_test_command(
        ["linode-cli", "payment-methods", "list", "--text", "--delimiter=,"]
    )
    lines = res.splitlines()

    headers = ["type", "is_default"]
    assert_headers_in_lines(headers, lines)


def test_payment_list():
    res = exec_test_command(
        BASE_CMDS["account"] + ["payments-list", "--text", "--delimiter=,"]
    )
    lines = res.splitlines()

    headers = ["date", "usd"]
    assert_headers_in_lines(headers, lines)


def test_service_transfers():
    res = exec_test_command(
        [
            "linode-cli",
            "service-transfers",
            "list",
            "--text",
            "--delimiter=,",
        ]
    )
    lines = res.splitlines()

    headers = ["token", "expiry", "is_sender"]
    assert_headers_in_lines(headers, lines)


def test_maintenance_list():
    res = exec_test_command(
        BASE_CMDS["account"] + ["maintenance-list", "--text", "--delimiter=,"]
    )
    lines = res.splitlines()

    headers = ["entity.type", "entity.label"]
    assert_headers_in_lines(headers, lines)


def test_notifications_list():
    res = exec_test_command(
        BASE_CMDS["account"] + ["notifications-list", "--text", "--delimiter=,"]
    )
    lines = res.splitlines()

    headers = ["label", "severity"]
    assert_headers_in_lines(headers, lines)


def test_clients_list():
    res = exec_test_command(
        BASE_CMDS["account"] + ["clients-list", "--text", "--delimiter=,"]
    )
    lines = res.splitlines()

    headers = ["label", "status"]
    assert_headers_in_lines(headers, lines)<|MERGE_RESOLUTION|>--- conflicted
+++ resolved
@@ -206,7 +206,6 @@
 
 @pytest.fixture
 def test_account_setting_view():
-<<<<<<< HEAD
     expected_headers = [
         "longview_subscription",
         "network_helper",
@@ -214,7 +213,7 @@
     ]
 
     settings_text = (
-        exec_test_command(BASE_CMD + ["settings", "--text", "--delimiter=,"])
+        exec_test_command(BASE_CMDS + ["settings", "--text", "--delimiter=,"])
         .stdout.decode()
         .strip()
     )
@@ -228,7 +227,7 @@
 
     # Fetch current interfaces setting
     settings_json = exec_test_command(
-        BASE_CMD + ["settings", "--json"]
+        BASE_CMDS + ["settings", "--json"]
     ).stdout.decode()
     original_value = json.loads(settings_json)[0]["interfaces_for_new_linodes"]
 
@@ -236,16 +235,12 @@
 
     # Restore original setting after test
     exec_test_command(
-        BASE_CMD
+        BASE_CMDS
         + [
             "settings-update",
             "--interfaces_for_new_linodes",
             original_value,
         ]
-=======
-    res = exec_test_command(
-        BASE_CMDS["account"] + ["settings", "--text", "--delimiter=,"]
->>>>>>> 35d38353
     )
 
 
@@ -265,7 +260,7 @@
 
     # Update the setting
     exec_test_command(
-        BASE_CMD
+        BASE_CMDS
         + [
             "settings-update",
             "--interfaces_for_new_linodes",
@@ -275,7 +270,7 @@
 
     # Verify the setting was updated
     updated_json = exec_test_command(
-        BASE_CMD + ["settings", "--json"]
+        BASE_CMDS + ["settings", "--json"]
     ).stdout.decode()
     updated_value = json.loads(updated_json)[0]["interfaces_for_new_linodes"]
 
