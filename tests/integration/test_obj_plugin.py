import logging
import subprocess
from dataclasses import dataclass
from pathlib import Path
from typing import Callable, List, Optional, Set

import pytest
import requests
from fixture_types import GetTestFileType
from helpers import BASE_URL
from pytest import MonkeyPatch

from linodecli.configuration.auth import _do_request
from linodecli.plugins.obj import ENV_ACCESS_KEY_NAME, ENV_SECRET_KEY_NAME

REGION = "us-southeast-1"
BASE_CMD = ["linode-cli", "obj", "--cluster", REGION]


@dataclass
class Keys:
    access_key: str
    secret_key: str


@pytest.fixture(scope="session")
def created_buckets():
    buckets = set()
    yield buckets
    for bk in buckets:
        try:
            delete_bucket(bk)
        except:
            logging.exception(f"Failed to cleanup bucket: {bk}")


@pytest.fixture(scope="session")
def keys(token: str):
    response = _do_request(
        BASE_URL,
        requests.post,
        "object-storage/keys",
        token,
        False,
        {"label": "cli-integration-test-obj-key"},
    )

    _keys = Keys(
        access_key=response.get("access_key"),
        secret_key=response.get("secret_key"),
    )
    yield _keys
    _do_request(
        BASE_URL,
        requests.delete,
        f"object-storage/keys/{response['id']}",
        token,
    )


def patch_keys(keys: Keys, monkeypatch: MonkeyPatch):
<<<<<<< HEAD
    monkeypatch.setenv(ENV_ACCESS_KEY_NAME, keys.access_key)
    monkeypatch.setenv(ENV_SECRET_KEY_NAME, keys.secret_key)
=======
    assert keys.access_key is not None
    assert keys.secret_key is not None
    monkeypatch.setenv("LINODE_CLI_OBJ_ACCESS_KEY", keys.access_key)
    monkeypatch.setenv("LINODE_CLI_OBJ_SECRET_KEY", keys.secret_key)
>>>>>>> 4b8c2357


def exec_test_command(args: List[str]):
    process = subprocess.run(
        args,
        stdout=subprocess.PIPE,
    )
    assert process.returncode == 0
    return process


def create_bucket(
    name_generator: Callable,
    created_buckets: Set[str],
    bucket_name: Optional[str] = None,
):
    if not bucket_name:
        bucket_name = name_generator("test-bk")
    exec_test_command(BASE_CMD + ["mb", bucket_name])
    created_buckets.add(bucket_name)
    return bucket_name


def delete_bucket(bucket_name: str, force: bool = True):
    args = BASE_CMD + ["rb", bucket_name]
    if force:
        args.append("--recursive")
    exec_test_command(args)
    return bucket_name


def test_obj_single_file_single_bucket(
    name_generator: Callable[[str], str],
    generate_test_files: GetTestFileType,
    created_buckets: Set[str],
    keys: Keys,
    monkeypatch: MonkeyPatch,
):
    patch_keys(keys, monkeypatch)
    file_path = generate_test_files()[0]
    bucket_name = create_bucket(name_generator, created_buckets)
    exec_test_command(BASE_CMD + ["put", str(file_path), bucket_name])
    process = exec_test_command(BASE_CMD + ["la"])
    output = process.stdout.decode()

    assert f"{bucket_name}/{file_path.name}" in output

    file_size = file_path.stat().st_size
    assert str(file_size) in output

    process = exec_test_command(BASE_CMD + ["ls"])
    output = process.stdout.decode()
    assert bucket_name in output
    assert file_path.name not in output

    process = exec_test_command(BASE_CMD + ["ls", bucket_name])
    output = process.stdout.decode()
    assert bucket_name not in output
    assert str(file_size) in output
    assert file_path.name in output

    downloaded_file_path = Path.cwd() / f"downloaded_{file_path.name}"
    process = exec_test_command(
        BASE_CMD
        + ["get", bucket_name, file_path.name, downloaded_file_path.name]
    )
    output = process.stdout.decode()
    with open(downloaded_file_path) as f2, open(file_path) as f1:
        assert f1.read() == f2.read()

    downloaded_file_path.unlink()
    file_path.unlink()


def test_multi_files_multi_bucket(
    name_generator: Callable[[str], str],
    generate_test_files: GetTestFileType,
    created_buckets: Set[str],
    keys: Keys,
    monkeypatch: MonkeyPatch,
):
    patch_keys(keys, monkeypatch)
    number = 5
    bucket_names = [
        create_bucket(name_generator, created_buckets) for _ in range(number)
    ]
    file_paths = generate_test_files(number)
    for bucket in bucket_names:
        for file in file_paths:
            process = exec_test_command(
                BASE_CMD + ["put", str(file.resolve()), bucket]
            )
            output = process.stdout.decode()
            assert "100.0%" in output
            assert "Done" in output
    for file in file_paths:
        file.unlink()<|MERGE_RESOLUTION|>--- conflicted
+++ resolved
@@ -59,15 +59,10 @@
 
 
 def patch_keys(keys: Keys, monkeypatch: MonkeyPatch):
-<<<<<<< HEAD
+    assert keys.access_key is not None
+    assert keys.secret_key is not None
     monkeypatch.setenv(ENV_ACCESS_KEY_NAME, keys.access_key)
     monkeypatch.setenv(ENV_SECRET_KEY_NAME, keys.secret_key)
-=======
-    assert keys.access_key is not None
-    assert keys.secret_key is not None
-    monkeypatch.setenv("LINODE_CLI_OBJ_ACCESS_KEY", keys.access_key)
-    monkeypatch.setenv("LINODE_CLI_OBJ_SECRET_KEY", keys.secret_key)
->>>>>>> 4b8c2357
 
 
 def exec_test_command(args: List[str]):
