--- conflicted
+++ resolved
@@ -6,120 +6,9 @@
     exec_test_command,
 )
 from tests.integration.linodes.fixtures import (  # noqa: F401
+    linode_with_vpc_interface_as_args,
     linode_with_vpc_interface_as_json,
 )
-<<<<<<< HEAD
-
-timestamp = str(time.time_ns())
-linode_label = DEFAULT_LABEL + timestamp
-
-
-@pytest.fixture
-def linode_with_vpc_interface_as_args(linode_cloud_firewall):
-    """
-    NOTE: This is fixture exists to accommodate a regression test.
-          For new tests, use linode_with_vpc_interface_as_json.
-    """
-
-    vpc_json = create_vpc_w_subnet()
-
-    vpc_region = vpc_json["region"]
-    vpc_id = str(vpc_json["id"])
-    subnet_id = str(vpc_json["subnets"][0]["id"])
-
-    linode_json = json.loads(
-        exec_test_command(
-            BASE_CMD
-            + [
-                "create",
-                "--type",
-                "g6-nanode-1",
-                "--region",
-                vpc_region,
-                "--image",
-                DEFAULT_TEST_IMAGE,
-                "--root_pass",
-                DEFAULT_RANDOM_PASS,
-                "--firewall_id",
-                linode_cloud_firewall,
-                "--interfaces.purpose",
-                "vpc",
-                "--interfaces.primary",
-                "true",
-                "--interfaces.subnet_id",
-                subnet_id,
-                "--interfaces.ipv4.nat_1_1",
-                "any",
-                "--interfaces.ipv4.vpc",
-                "10.0.0.5",
-                "--interfaces.ip_ranges",
-                json.dumps(["10.0.0.6/32"]),
-                "--interfaces.purpose",
-                "public",
-                "--json",
-                "--suppress-warnings",
-            ]
-        )
-        .stdout.decode()
-        .rstrip()
-    )[0]
-
-    yield linode_json, vpc_json
-
-    delete_target_id(target="linodes", id=str(linode_json["id"]))
-    delete_target_id(target="vpcs", id=vpc_id)
-
-
-@pytest.fixture
-def linode_with_vpc_interface_as_json(linode_cloud_firewall):
-    vpc_json = create_vpc_w_subnet()
-
-    vpc_region = vpc_json["region"]
-    vpc_id = str(vpc_json["id"])
-    subnet_id = int(vpc_json["subnets"][0]["id"])
-
-    linode_json = json.loads(
-        exec_test_command(
-            BASE_CMD
-            + [
-                "create",
-                "--type",
-                "g6-nanode-1",
-                "--region",
-                vpc_region,
-                "--image",
-                DEFAULT_TEST_IMAGE,
-                "--root_pass",
-                DEFAULT_RANDOM_PASS,
-                "--firewall_id",
-                linode_cloud_firewall,
-                "--interfaces",
-                json.dumps(
-                    [
-                        {
-                            "purpose": "vpc",
-                            "primary": True,
-                            "subnet_id": subnet_id,
-                            "ipv4": {"nat_1_1": "any", "vpc": "10.0.0.5"},
-                            "ip_ranges": ["10.0.0.6/32"],
-                        },
-                        {"purpose": "public"},
-                    ]
-                ),
-                "--json",
-                "--suppress-warnings",
-            ]
-        )
-        .stdout.decode()
-        .rstrip()
-    )[0]
-
-    yield linode_json, vpc_json
-
-    delete_target_id(target="linodes", id=str(linode_json["id"]))
-    delete_target_id(target="vpcs", id=vpc_id)
-=======
->>>>>>> d5136dbb
 
 
 def assert_interface_configuration(
