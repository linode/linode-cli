--- conflicted
+++ resolved
@@ -49,18 +49,10 @@
     assert result, "Linode status has not changed to running from provisioning"
 
 
-<<<<<<< HEAD
+@pytest.mark.flaky(reruns=3, reruns_delay=2)
 def test_reboot_linode(linode_in_running_state_for_reboot):
     # create linode and wait until it is in "running" state
     linode_id = linode_in_running_state_for_reboot
-=======
-@pytest.mark.flaky(reruns=3, reruns_delay=2)
-def test_reboot_linode(create_linode_in_running_state_for_reboot):
-    # create linode and wait until it is in "running" state
-    linode_id = create_linode_in_running_state_for_reboot
-    # In case if the linode is not ready to reboot
-    wait_until(linode_id=linode_id, timeout=240, status="running")
->>>>>>> 3ea0dd6c
 
     # reboot linode from "running" status
     retry_exec_test_command_with_delay(
