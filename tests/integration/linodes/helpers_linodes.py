--- conflicted
+++ resolved
@@ -64,31 +64,6 @@
     interface_generation: str = None,
     interfaces: str = None,
 ):
-<<<<<<< HEAD
-    # create linode
-    linode_id = exec_test_command(
-        [
-            "linode-cli",
-            "linodes",
-            "create",
-            "--type",
-            DEFAULT_LINODE_TYPE,
-            "--region",
-            test_region,
-            "--image",
-            DEFAULT_TEST_IMAGE,
-            "--root_pass",
-            DEFAULT_RANDOM_PASS,
-            "--firewall_id",
-            firewall_id,
-            "--disk_encryption",
-            "enabled" if disk_encryption else "disabled",
-            "--format=id",
-            "--text",
-            "--no-headers",
-        ]
-    )
-=======
     # Base command
     command = [
         "linode-cli",
@@ -116,8 +91,7 @@
 
     command.extend(["--format=id", "--text", "--no-headers"])
 
-    linode_id = exec_test_command(command).stdout.decode().rstrip()
->>>>>>> d2bfe4a0
+    linode_id = exec_test_command(command)
 
     return linode_id
 
@@ -220,7 +194,7 @@
     if ssh_key:
         command.extend(["--authorized_keys", ssh_key])
 
-    linode_id = exec_test_command(command).stdout.strip()
+    linode_id = exec_test_command(command)
 
     # wait until linode is running, wait_until returns True when it is in running state
     result = wait_until(linode_id=linode_id, timeout=240, status="running")
