# Use random integer as the start point here to avoid
# id conflicts when multiple testings are running.
<<<<<<< HEAD
import subprocess
import tempfile
=======
import logging
import os
>>>>>>> 27695425
from collections import defaultdict
from itertools import count
from random import randint

import pytest

from linodecli import ENV_TOKEN_NAME


@pytest.fixture(scope="session")
def _id_generators():
    return defaultdict(lambda: count(randint(0, 1000000)))


@pytest.fixture(scope="session")
def name_generator(_id_generators: dict):
    generator = lambda prefix: f"{prefix}-{next(_id_generators[prefix])}"
    return generator


@pytest.fixture(scope="session")
<<<<<<< HEAD
def ssh_key_pair_generator():
    key_dir = tempfile.TemporaryDirectory()

    # Generate the key pair
    process = subprocess.run(
        [
            "ssh-keygen",
            "-f",
            f"{key_dir.name}/key",
            "-b",
            "4096",
            "-q",
            "-t",
            "rsa",
            "-N",
            "",
        ],
        stdout=subprocess.PIPE,
    )
    assert process.returncode == 0

    yield f"{key_dir.name}/key.pub", f"{key_dir.name}/key"

    key_dir.cleanup()
=======
def token():
    token = os.getenv(ENV_TOKEN_NAME)
    if not token:
        logging.error(
            f"Token is required in the environment as {ENV_TOKEN_NAME}"
        )
    return token
>>>>>>> 27695425
<|MERGE_RESOLUTION|>--- conflicted
+++ resolved
@@ -1,12 +1,9 @@
 # Use random integer as the start point here to avoid
 # id conflicts when multiple testings are running.
-<<<<<<< HEAD
+import logging
+import os
 import subprocess
 import tempfile
-=======
-import logging
-import os
->>>>>>> 27695425
 from collections import defaultdict
 from itertools import count
 from random import randint
@@ -28,7 +25,6 @@
 
 
 @pytest.fixture(scope="session")
-<<<<<<< HEAD
 def ssh_key_pair_generator():
     key_dir = tempfile.TemporaryDirectory()
 
@@ -53,12 +49,13 @@
     yield f"{key_dir.name}/key.pub", f"{key_dir.name}/key"
 
     key_dir.cleanup()
-=======
+
+
+@pytest.fixture(scope="session")
 def token():
     token = os.getenv(ENV_TOKEN_NAME)
     if not token:
         logging.error(
             f"Token is required in the environment as {ENV_TOKEN_NAME}"
         )
-    return token
->>>>>>> 27695425
+    return token