--- conflicted
+++ resolved
@@ -437,21 +437,8 @@
 
     disk_encryption_status = pool_info.get("disk_encryption")
 
-<<<<<<< HEAD
     assert "disabled" in result
     assert "g6-standard-4" in result
-=======
-    if disk_encryption_status == "enabled":
-        print("Disk encryption is enabled by default.")
-    elif disk_encryption_status == "disabled":
-        print(
-            "Disk encryption is supported in this region but not enabled by default."
-        )
-    else:
-        raise AssertionError(
-            f"Unexpected disk_encryption status: {disk_encryption_status}"
-        )
->>>>>>> 257cb727
 
 
 @pytest.fixture
