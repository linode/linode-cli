import contextlib
import io

from rich import box
from rich import print as rprint
from rich.table import Table

from linodecli import OutputMode


class TestOutputHandler:
    """
    Unit tests for linodecli.output
    """

    def test_markdown_output_columns(self, mock_cli):
        output = io.StringIO()

        output_handler = mock_cli.output_handler

        output_handler._markdown_output(
            ["very cool header", "wow"],
            [["foo", "bar"], ["oof", "rab"]],
            ["1", "2"],
            output,
        )

        assert (
            output.getvalue() == "| very cool header | wow |\n"
            "|---|---|\n"
            "| foo | bar |\n"
            "| oof | rab |\n"
        )

    def test_markdown_output_models(
        self, mock_cli, list_operation_for_output_tests
    ):
        output = io.StringIO()

        output_handler = mock_cli.output_handler

        attr = list_operation_for_output_tests.response_model.attrs[0]

        output_handler._markdown_output(
            ["very cool header"],
            [{"cool": "foo"}, {"cool": "bar"}],
            [attr],
            output,
        )

        assert (
            output.getvalue() == "| very cool header |\n"
            "|---|\n"
            "| foo |\n"
            "| bar |\n"
        )

    def test_json_output_delimited(self, mock_cli):
        output = io.StringIO()
        headers = ["foo", "bar"]
        data = [{"foo": "cool", "bar": "not cool"}]

        mock_cli.output_handler._json_output(headers, data, output)

        assert '[{"foo": "cool", "bar": "not cool"}]' in output.getvalue()

    def test_json_output_list(self, mock_cli):
        output = io.StringIO()
        headers = ["foo", "bar"]
        data = [["cool", "not cool"]]

        mock_cli.output_handler._json_output(headers, data, output)

        assert '[{"foo": "cool", "bar": "not cool"}]' in output.getvalue()

    def test_select_json_elements(self, mock_cli):
        desired_keys = ["foo", "bar", "test"]

        result = mock_cli.output_handler._select_json_elements(
            desired_keys,
            {
                "foo": 12345,
                "bad": 5,
                "bar": 5,
                "good": {"lol": "cool", "test": "reallycoolvalue"},
                "test": 54321,
            },
        )

        assert result == {
            "foo": 12345,
            "bar": 5,
            "good": {"test": "reallycoolvalue"},
            "test": 54321,
        }

    def test_delimited_output_columns(self, mock_cli):
        output = io.StringIO()
        header = ["h1", "h2"]
        data = [["foo", "bar"], ["oof", "rab"]]
        columns = ["1", "2"]

        mock_cli.output_handler.delimiter = ","

        mock_cli.output_handler._delimited_output(header, data, columns, output)

        assert output.getvalue() == "h1,h2\nfoo,bar\noof,rab\n"

    def test_delimited_output_models(
        self, mock_cli, list_operation_for_output_tests
    ):
        output = io.StringIO()
        header = ["h1"]
        data = [
            {
                "cool": "foo",
            },
            {"cool": "bar"},
        ]

        attr = list_operation_for_output_tests.response_model.attrs[0]
        columns = [attr]

        mock_cli.output_handler.delimiter = ","

        mock_cli.output_handler._delimited_output(header, data, columns, output)

        assert output.getvalue() == "h1\nfoo\nbar\n"

    def test_table_output_columns(self, mock_cli):
        output = io.StringIO()
        header = ["h1", "h2"]
        data = [["foo", "bar"], ["oof", "rab"]]
        columns = ["1", "2"]

        mock_cli.output_handler._table_output(
            header, data, columns, "cool table", output
        )

        mock_table = io.StringIO()
        tab = Table("h1", "h2", header_style="", box=box.SQUARE)
        for row in [["foo", "bar"], ["oof", "rab"]]:
            tab.add_row(*row)
        tab.title = "cool table"
        rprint(tab, file=mock_table)

        assert output.getvalue() == mock_table.getvalue()

    def test_table_output_models(
        self, mock_cli, list_operation_for_output_tests
    ):
        output = io.StringIO()
        header = ["h1"]
        data = [
            {
                "cool": "foo",
            },
            {"cool": "bar"},
        ]

        attr = list_operation_for_output_tests.response_model.attrs[0]
        columns = [attr]

        mock_cli.output_handler._table_output(
            header, data, columns, "cool table", output
        )

        mock_table = io.StringIO()
        tab = Table("h1", header_style="", box=box.SQUARE)
        for row in [["foo"], ["bar"]]:
            tab.add_row(*row)
        tab.title = "cool table"
        rprint(tab, file=mock_table)

        assert output.getvalue() == mock_table.getvalue()

    def test_table_output_models_no_headers(
        self, mock_cli, list_operation_for_output_tests
    ):
        mock_cli.output_handler.headers = False

        output = io.StringIO()
        header = ["h1"]
        data = [
            {
                "cool": "foo",
            },
            {"cool": "bar"},
        ]
        columns = [list_operation_for_output_tests.response_model.attrs[0]]

        mock_cli.output_handler._table_output(
            header, data, columns, "cool table", output
        )

        mock_table = io.StringIO()
        tab = Table(header_style="", show_header=False, box=box.SQUARE)
        for row in [["foo"], ["bar"]]:
            tab.add_row(*row)
        tab.title = "cool table"
        rprint(tab, file=mock_table)

        assert output.getvalue() == mock_table.getvalue()

<<<<<<< HEAD
    def test_get_columns_from_model(
        self, mock_cli, list_operation_for_output_tests
    ):
=======
    def test_ascii_table_output(self, mock_cli):
        output = io.StringIO()
        header = ["h1"]
        data = [
            {
                "cool": "foo",
            },
            {"cool": "bar"},
        ]
        columns = [ModelAttr("cool", True, True, "string")]

        output_handler = mock_cli.output_handler
        output_handler._table_output(
            header, data, columns, "cool table", output, box.ASCII
        )

        print(output.getvalue())

        assert (
            output.getvalue() == " cool  \n"
            " table \n"
            "+-----+\n"
            "| h1  |\n"
            "|-----|\n"
            "| foo |\n"
            "| bar |\n"
            "+-----+\n"
        )

    def test_get_columns_from_model(self, mock_cli):
>>>>>>> 4694bc12
        output_handler = mock_cli.output_handler

        response_model = list_operation_for_output_tests.response_model

        result = output_handler._get_columns(response_model)

        assert len(result) == 3
        assert result[0].name == "cool"
        assert result[1].name == "bar"
        assert result[2].name == "test"

    def test_get_columns_from_model_all(
        self, mock_cli, list_operation_for_output_tests
    ):
        output_handler = mock_cli.output_handler
        response_model = list_operation_for_output_tests.response_model

        output_handler.columns = "*"

        result = output_handler._get_columns(response_model)

        assert len(result) == 3
        assert result[0].name == "cool"
        assert result[1].name == "bar"
        assert result[2].name == "test"

    def test_get_columns_from_model_select(
        self, mock_cli, list_operation_for_output_tests
    ):
        output_handler = mock_cli.output_handler

        response_model = list_operation_for_output_tests.response_model

        output_handler.columns = "cool,bar"

        result = output_handler._get_columns(response_model)

        assert len(result) == 2
        assert result[0].name == "cool"
        assert result[1].name == "bar"

    # Let's test a single print case
    def test_print(self, mock_cli, list_operation_for_output_tests):
        output = io.StringIO()

        response_model = list_operation_for_output_tests.response_model

        mock_cli.output_handler.mode = OutputMode.json

        mock_cli.output_handler.print(
            response_model,
            [{"cool": "blah", "bar": "blah2", "test": "blah3"}],
            title="cool table",
            to=output,
        )

        assert (
            '[{"cool": "blah", "bar": "blah2", "test": "blah3"}]'
            in output.getvalue()
        )

    def test_truncation(self, mock_cli):
        stderr_buf = io.StringIO()
        test_str = "x" * 80
        test_str_truncated = f"{'x' * 64}..."

        with contextlib.redirect_stderr(stderr_buf):
            result = mock_cli.output_handler._attempt_truncate_value(test_str)

        assert "truncation" in stderr_buf.getvalue()
        assert result == test_str_truncated

        # --suppress-warnings
        # Faster than flushing apparently
        stderr_buf = io.StringIO()
        mock_cli.output_handler.suppress_warnings = True

        with contextlib.redirect_stderr(stderr_buf):
            result = mock_cli.output_handler._attempt_truncate_value(test_str)

        assert "truncation" not in stderr_buf
        assert result == test_str_truncated

        # --no-truncation
        mock_cli.output_handler.disable_truncation = True

        result = mock_cli.output_handler._attempt_truncate_value(test_str)

        assert result == test_str

<<<<<<< HEAD
    def test_truncated_table(self, mock_cli, list_operation_for_output_tests):
=======
        # Ensure integers are properly converted
        result = mock_cli.output_handler._attempt_truncate_value(12345)

        assert result == "12345"
        assert isinstance(result, str)

    def test_truncated_table(self, mock_cli):
>>>>>>> 4694bc12
        output = io.StringIO()

        test_str = "x" * 80
        test_str_truncated = f"{'x' * 64}..."

        header = ["h1"]
        data = [
            {
                "cool": test_str,
            },
        ]
        columns = [list_operation_for_output_tests.response_model.attrs[0]]

        mock_cli.output_handler._table_output(
            header, data, columns, "cool table", output
        )

        data[0]["cool"] = test_str_truncated

        mock_table = io.StringIO()
        tab = Table("h1", header_style="", box=box.SQUARE)
        tab.add_row(test_str_truncated)
        tab.title = "cool table"
        rprint(tab, file=mock_table)

        assert output.getvalue() == mock_table.getvalue()

    def test_truncated_markdown(
        self, mock_cli, list_operation_for_output_tests
    ):
        test_str = "x" * 80
        test_str_truncated = f"{'x' * 64}..."

        output = io.StringIO()

        header = ["very cool header"]
        data = [
            {
                "cool": test_str,
            },
        ]
        columns = [list_operation_for_output_tests.response_model.attrs[0]]

        output_handler = mock_cli.output_handler

        output_handler._markdown_output(header, data, columns, output)

        assert (
            output.getvalue() == "| very cool header |\n"
            "|---|\n"
            f"| {test_str_truncated} |\n"
        )

    def test_warn_broken_output(self, mock_cli):
        stderr_buf = io.StringIO()

        try:
            with contextlib.redirect_stderr(stderr_buf):
                mock_cli.handle_command("linodes", "ips-list", ["10"])
        except SystemExit:
            pass

        assert (
            "This output contains a nested structure that may not properly be displayed by linode-cli."
            in stderr_buf.getvalue()
        )

        try:
            with contextlib.redirect_stderr(stderr_buf):
                mock_cli.handle_command("firewalls", "rules-list", ["10"])
        except SystemExit:
            pass

        assert (
            "This output contains a nested structure that may not properly be displayed by linode-cli."
            in stderr_buf.getvalue()
        )<|MERGE_RESOLUTION|>--- conflicted
+++ resolved
@@ -201,12 +201,7 @@
         rprint(tab, file=mock_table)
 
         assert output.getvalue() == mock_table.getvalue()
-
-<<<<<<< HEAD
-    def test_get_columns_from_model(
-        self, mock_cli, list_operation_for_output_tests
-    ):
-=======
+        
     def test_ascii_table_output(self, mock_cli):
         output = io.StringIO()
         header = ["h1"]
@@ -236,8 +231,9 @@
             "+-----+\n"
         )
 
-    def test_get_columns_from_model(self, mock_cli):
->>>>>>> 4694bc12
+    def test_get_columns_from_model(
+        self, mock_cli, list_operation_for_output_tests
+    ):
         output_handler = mock_cli.output_handler
 
         response_model = list_operation_for_output_tests.response_model
@@ -328,17 +324,14 @@
 
         assert result == test_str
 
-<<<<<<< HEAD
     def test_truncated_table(self, mock_cli, list_operation_for_output_tests):
-=======
+
         # Ensure integers are properly converted
         result = mock_cli.output_handler._attempt_truncate_value(12345)
 
         assert result == "12345"
         assert isinstance(result, str)
 
-    def test_truncated_table(self, mock_cli):
->>>>>>> 4694bc12
         output = io.StringIO()
 
         test_str = "x" * 80
