#!/usr/bin/env python3
# Usage:
#   ./bin/version
#       Prints the current version

import os
import re
import subprocess
import sys
from distutils.version import LooseVersion

ENV_LINODE_CLI_VERSION = "LINODE_CLI_VERSION"


def get_version_env():
    return os.getenv(ENV_LINODE_CLI_VERSION)


def get_version(ref="HEAD"):
    # We want to override the version if an environment variable is specified.
    # This is useful for certain release and testing pipelines.
<<<<<<< HEAD
    describe = get_version_env()

    if describe is None:
        describe = call("git describe {} --tags".format(ref))
=======
    version_str = get_version_env() or "0.0.0"
>>>>>>> 7c9e5495

    # Strip the `v` prefix if specified
    if version_str.startswith("v"):
        version_str = version_str[1:]

    parts = LooseVersion(version_str).version[:3]
    return tuple(parts)


major, minor, patch = get_version()
print("{}.{}.{}".format(major, minor, patch))<|MERGE_RESOLUTION|>--- conflicted
+++ resolved
@@ -4,9 +4,6 @@
 #       Prints the current version
 
 import os
-import re
-import subprocess
-import sys
 from distutils.version import LooseVersion
 
 ENV_LINODE_CLI_VERSION = "LINODE_CLI_VERSION"
@@ -19,14 +16,7 @@
 def get_version(ref="HEAD"):
     # We want to override the version if an environment variable is specified.
     # This is useful for certain release and testing pipelines.
-<<<<<<< HEAD
-    describe = get_version_env()
-
-    if describe is None:
-        describe = call("git describe {} --tags".format(ref))
-=======
     version_str = get_version_env() or "0.0.0"
->>>>>>> 7c9e5495
 
     # Strip the `v` prefix if specified
     if version_str.startswith("v"):
